// Copyright 2015, 2016 Ethcore (UK) Ltd.
// This file is part of Parity.

// Parity is free software: you can redistribute it and/or modify
// it under the terms of the GNU General Public License as published by
// the Free Software Foundation, either version 3 of the License, or
// (at your option) any later version.

// Parity is distributed in the hope that it will be useful,
// but WITHOUT ANY WARRANTY; without even the implied warranty of
// MERCHANTABILITY or FITNESS FOR A PARTICULAR PURPOSE.  See the
// GNU General Public License for more details.

// You should have received a copy of the GNU General Public License
// along with Parity.  If not, see <http://www.gnu.org/licenses/>.

use client::{BlockChainClient, Client, ClientConfig};
use common::*;
use spec::*;
use blockchain::{BlockChain, Config as BlockChainConfig};
use state::*;
use evm::Schedule;
use engine::*;
use ethereum;
use devtools::*;
<<<<<<< HEAD
use ethdb::journaldb;
use ethdb::journaldb::JournalDB;
=======
use miner::Miner;
>>>>>>> 29e18cfc

#[cfg(feature = "json-tests")]
pub enum ChainEra {
	Frontier,
	Homestead,
}

#[cfg(test)]
pub struct GuardedTempResult<T> {
	result: Option<T>,
	_temp: RandomTempPath
}

impl<T> GuardedTempResult<T> {
    pub fn reference(&self) -> &T {
        self.result.as_ref().unwrap()
    }

    pub fn reference_mut(&mut self) -> &mut T {
    	self.result.as_mut().unwrap()
    }

	pub fn take(&mut self) -> T {
		self.result.take().unwrap()
	}
}

pub struct TestEngine {
	engine: Box<Engine>,
	max_depth: usize
}

impl TestEngine {
	pub fn new(max_depth: usize) -> TestEngine {
		TestEngine {
			engine: ethereum::new_frontier_test().engine,
			max_depth: max_depth
		}
	}
}

impl Engine for TestEngine {
	fn name(&self) -> &str {
		"TestEngine"
	}

	fn params(&self) -> &CommonParams {
		self.engine.params()
	}

	fn builtins(&self) -> &BTreeMap<Address, Builtin> {
		self.engine.builtins()
	}

	fn schedule(&self, _env_info: &EnvInfo) -> Schedule {
		let mut schedule = Schedule::new_frontier();
		schedule.max_depth = self.max_depth;
		schedule
	}
}

pub fn get_test_spec() -> Spec {
	Spec::new_test()
}

pub fn create_test_block(header: &Header) -> Bytes {
	let mut rlp = RlpStream::new_list(3);
	rlp.append(header);
	rlp.append_raw(&rlp::EMPTY_LIST_RLP, 1);
	rlp.append_raw(&rlp::EMPTY_LIST_RLP, 1);
	rlp.out()
}

fn create_unverifiable_block_header(order: u32, parent_hash: H256) -> Header {
	let mut header = Header::new();
	header.gas_limit = 0.into();
	header.difficulty = (order * 100).into();
	header.timestamp = (order * 10) as u64;
	header.number = order as u64;
	header.parent_hash = parent_hash;
	header.state_root = H256::zero();

	header
}

fn create_unverifiable_block_with_extra(order: u32, parent_hash: H256, extra: Option<Bytes>) -> Bytes {
	let mut header = create_unverifiable_block_header(order, parent_hash);
	header.extra_data = match extra {
		Some(extra_data) => extra_data,
		None => {
			let base = (order & 0x000000ff) as u8;
			let generated: Vec<u8> = vec![base + 1, base + 2, base + 3];
			generated
		}
	};
	create_test_block(&header)
}

fn create_unverifiable_block(order: u32, parent_hash: H256) -> Bytes {
	create_test_block(&create_unverifiable_block_header(order, parent_hash))
}

pub fn create_test_block_with_data(header: &Header, transactions: &[&SignedTransaction], uncles: &[Header]) -> Bytes {
	let mut rlp = RlpStream::new_list(3);
	rlp.append(header);
	rlp.begin_list(transactions.len());
	for t in transactions {
		rlp.append_raw(&encode::<SignedTransaction>(t).to_vec(), 1);
	}
	rlp.append(&uncles);
	rlp.out()
}

pub fn generate_dummy_client(block_number: u32) -> GuardedTempResult<Arc<Client>> {
	let dir = RandomTempPath::new();

	let client = Client::new(ClientConfig::default(), get_test_spec(), dir.as_path(), Arc::new(Miner::default()), IoChannel::disconnected()).unwrap();
	let test_spec = get_test_spec();
	let test_engine = &test_spec.engine;
	let state_root = test_spec.genesis_header().state_root;
	let mut rolling_hash = test_spec.genesis_header().hash();
	let mut rolling_block_number = 1;
	let mut rolling_timestamp = 40;

	for _ in 0..block_number {
		let mut header = Header::new();

		header.gas_limit = test_engine.params().min_gas_limit;
		header.difficulty = U256::from(0x20000);
		header.timestamp = rolling_timestamp;
		header.number = rolling_block_number;
		header.parent_hash = rolling_hash;
		header.state_root = state_root.clone();

		rolling_hash = header.hash();
		rolling_block_number = rolling_block_number + 1;
		rolling_timestamp = rolling_timestamp + 10;

		if let Err(e) = client.import_block(create_test_block(&header)) {
			panic!("error importing block which is valid by definition: {:?}", e);
		}
	}
	client.flush_queue();
	client.import_verified_blocks(&IoChannel::disconnected());

	GuardedTempResult::<Arc<Client>> {
		_temp: dir,
		result: Some(client)
	}
}

pub fn push_blocks_to_client(client: &Arc<Client>, timestamp_salt: u64, starting_number: usize, block_number: usize) {
	let test_spec = get_test_spec();
	let test_engine = &test_spec.engine;
	//let test_engine = test_spec.to_engine().unwrap();
	let state_root = test_spec.genesis_header().state_root;
	let mut rolling_hash = client.chain_info().best_block_hash;
	let mut rolling_block_number = starting_number as u64;
	let mut rolling_timestamp = timestamp_salt + starting_number as u64 * 10;

	for _ in 0..block_number {
		let mut header = Header::new();

		header.gas_limit = test_engine.params().min_gas_limit;
		header.difficulty = U256::from(0x20000);
		header.timestamp = rolling_timestamp;
		header.number = rolling_block_number;
		header.parent_hash = rolling_hash;
		header.state_root = state_root.clone();

		rolling_hash = header.hash();
		rolling_block_number = rolling_block_number + 1;
		rolling_timestamp = rolling_timestamp + 10;

		if let Err(e) = client.import_block(create_test_block(&header)) {
			panic!("error importing block which is valid by definition: {:?}", e);
		}
	}
}

pub fn get_test_client_with_blocks(blocks: Vec<Bytes>) -> GuardedTempResult<Arc<Client>> {
	let dir = RandomTempPath::new();
	let client = Client::new(ClientConfig::default(), get_test_spec(), dir.as_path(), Arc::new(Miner::default()), IoChannel::disconnected()).unwrap();
	for block in &blocks {
		if let Err(_) = client.import_block(block.clone()) {
			panic!("panic importing block which is well-formed");
		}
	}
	client.flush_queue();
	client.import_verified_blocks(&IoChannel::disconnected());

	GuardedTempResult::<Arc<Client>> {
		_temp: dir,
		result: Some(client)
	}
}

pub fn generate_dummy_blockchain(block_number: u32) -> GuardedTempResult<BlockChain> {
	let temp = RandomTempPath::new();
	let bc = BlockChain::new(BlockChainConfig::default(), &create_unverifiable_block(0, H256::zero()), temp.as_path());
	for block_order in 1..block_number {
		bc.insert_block(&create_unverifiable_block(block_order, bc.best_block_hash()), vec![]);
	}

	GuardedTempResult::<BlockChain> {
		_temp: temp,
		result: Some(bc)
	}
}

pub fn generate_dummy_blockchain_with_extra(block_number: u32) -> GuardedTempResult<BlockChain> {
	let temp = RandomTempPath::new();
	let bc = BlockChain::new(BlockChainConfig::default(), &create_unverifiable_block(0, H256::zero()), temp.as_path());
	for block_order in 1..block_number {
		bc.insert_block(&create_unverifiable_block_with_extra(block_order, bc.best_block_hash(), None), vec![]);
	}

	GuardedTempResult::<BlockChain> {
		_temp: temp,
		result: Some(bc)
	}
}

pub fn generate_dummy_empty_blockchain() -> GuardedTempResult<BlockChain> {
	let temp = RandomTempPath::new();
	let bc = BlockChain::new(BlockChainConfig::default(), &create_unverifiable_block(0, H256::zero()), temp.as_path());

	GuardedTempResult::<BlockChain> {
		_temp: temp,
		result: Some(bc)
	}
}

pub fn get_temp_journal_db() -> GuardedTempResult<Box<JournalDB>> {
	let temp = RandomTempPath::new();
	let journal_db = journaldb::new(temp.as_str(), journaldb::Algorithm::EarlyMerge);
	GuardedTempResult {
		_temp: temp,
		result: Some(journal_db)
	}
}

pub fn get_temp_state() -> GuardedTempResult<State> {
	let temp = RandomTempPath::new();
	let journal_db = get_temp_journal_db_in(temp.as_path());
	GuardedTempResult {
	    _temp: temp,
		result: Some(State::new(journal_db, U256::from(0u8)))
	}
}

pub fn get_temp_journal_db_in(path: &Path) -> Box<JournalDB> {
	journaldb::new(path.to_str().unwrap(), journaldb::Algorithm::EarlyMerge)
}

pub fn get_temp_state_in(path: &Path) -> State {
	let journal_db = get_temp_journal_db_in(path);
	State::new(journal_db, U256::from(0u8))
}

pub fn get_good_dummy_block_seq(count: usize) -> Vec<Bytes> {
	let test_spec = get_test_spec();
  	get_good_dummy_block_fork_seq(1, count, &test_spec.genesis_header().hash())
}

pub fn get_good_dummy_block_fork_seq(start_number: usize, count: usize, parent_hash: &H256) -> Vec<Bytes> {
	let test_spec = get_test_spec();
	let test_engine = &test_spec.engine;
	let mut rolling_timestamp = start_number as u64 * 10;
	let mut parent = *parent_hash;
	let mut r = Vec::new();
	for i in start_number .. start_number + count + 1 {
		let mut block_header = Header::new();
		block_header.gas_limit = test_engine.params().min_gas_limit;
		block_header.difficulty = U256::from(i).mul(U256([0, 1, 0, 0]));
		block_header.timestamp = rolling_timestamp;
		block_header.number = i as u64;
		block_header.parent_hash = parent;
		block_header.state_root = test_spec.genesis_header().state_root;

		parent = block_header.hash();
		rolling_timestamp = rolling_timestamp + 10;

		r.push(create_test_block(&block_header));

	}
	r
}

pub fn get_good_dummy_block() -> Bytes {
	let mut block_header = Header::new();
	let test_spec = get_test_spec();
	let test_engine = &test_spec.engine;
	block_header.gas_limit = test_engine.params().min_gas_limit;
	block_header.difficulty = U256::from(0x20000);
	block_header.timestamp = 40;
	block_header.number = 1;
	block_header.parent_hash = test_spec.genesis_header().hash();
	block_header.state_root = test_spec.genesis_header().state_root;

	create_test_block(&block_header)
}

pub fn get_bad_state_dummy_block() -> Bytes {
	let mut block_header = Header::new();
	let test_spec = get_test_spec();
	let test_engine = &test_spec.engine;
	block_header.gas_limit = test_engine.params().min_gas_limit;
	block_header.difficulty = U256::from(0x20000);
	block_header.timestamp = 40;
	block_header.number = 1;
	block_header.parent_hash = test_spec.genesis_header().hash();
	block_header.state_root = 0xbad.into();

	create_test_block(&block_header)
}<|MERGE_RESOLUTION|>--- conflicted
+++ resolved
@@ -23,12 +23,9 @@
 use engine::*;
 use ethereum;
 use devtools::*;
-<<<<<<< HEAD
 use ethdb::journaldb;
 use ethdb::journaldb::JournalDB;
-=======
 use miner::Miner;
->>>>>>> 29e18cfc
 
 #[cfg(feature = "json-tests")]
 pub enum ChainEra {
