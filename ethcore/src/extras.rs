--- conflicted
+++ resolved
@@ -16,13 +16,9 @@
 
 //! Blockchain DB extras.
 
-use rocksdb::{DB, Writable};
 use util::*;
 use header::BlockNumber;
-<<<<<<< HEAD
-=======
 use receipt::Receipt;
->>>>>>> 7a706fa0
 
 /// Represents index of extra data in database
 #[derive(Copy, Debug, Hash, Eq, PartialEq, Clone)]
