--- conflicted
+++ resolved
@@ -557,8 +557,8 @@
 		let compressed_body = UntrustedRlp::new(&Self::block_to_body(bytes)).compress(RlpType::Blocks);
 
 		// store block in db
-		batch.put(DB_COL_HEADERS, &hash, &compressed_header).unwrap();
-		batch.put(DB_COL_BODIES, &hash, &compressed_body).unwrap();
+		batch.put(db::COL_HEADERS, &hash, &compressed_header).unwrap();
+		batch.put(db::COL_BODIES, &hash, &compressed_body).unwrap();
 
 		let maybe_parent = self.block_details(&header.parent_hash());
 
@@ -637,7 +637,7 @@
 		self.note_used(CacheID::BlockDetails(block_hash));
 
 		let mut write_details = self.block_details.write();
-		batch.extend_with_cache(DB_COL_EXTRA, &mut *write_details, update, CacheUpdatePolicy::Overwrite);
+		batch.extend_with_cache(db::COL_EXTRA, &mut *write_details, update, CacheUpdatePolicy::Overwrite);
 
 		self.db.write(batch).unwrap();
 	}
@@ -754,13 +754,8 @@
 			// update best block
 			match update.info.location {
 				BlockLocation::Branch => (),
-<<<<<<< HEAD
-				_ => {
+				_ => if is_best {
 					batch.put(db::COL_EXTRA, b"best", &update.info.hash).unwrap();
-=======
-				_ => if is_best {
-					batch.put(DB_COL_EXTRA, b"best", &update.info.hash).unwrap();
->>>>>>> 46a988dd
 					*best_block = Some(BestBlock {
 						hash: update.info.hash,
 						number: update.info.number,
