// Copyright 2015, 2016 Ethcore (UK) Ltd.
// This file is part of Parity.

// Parity is free software: you can redistribute it and/or modify
// it under the terms of the GNU General Public License as published by
// the Free Software Foundation, either version 3 of the License, or
// (at your option) any later version.

// Parity is distributed in the hope that it will be useful,
// but WITHOUT ANY WARRANTY; without even the implied warranty of
// MERCHANTABILITY or FITNESS FOR A PARTICULAR PURPOSE.  See the
// GNU General Public License for more details.

// You should have received a copy of the GNU General Public License
// along with Parity.  If not, see <http://www.gnu.org/licenses/>.

//! Blockchain database client.

use std::marker::PhantomData;
use util::*;
use util::panics::*;
use blockchain::{BlockChain, BlockProvider};
use views::BlockView;
use error::*;
use header::{BlockNumber};
use state::State;
use spec::Spec;
use engine::Engine;
use views::HeaderView;
use block_queue::BlockQueue;
use service::{NetSyncMessage, SyncMessage};
use env_info::LastHashes;
use verification::*;
use block::*;
use transaction::LocalizedTransaction;
use extras::TransactionAddress;
use filter::Filter;
use log_entry::LocalizedLogEntry;
use util::keys::store::SecretStore;
pub use block_queue::{BlockQueueConfig, BlockQueueInfo};
pub use blockchain::{TreeRoute, BlockChainConfig, CacheSize as BlockChainCacheSize};

/// Uniquely identifies block.
#[derive(Debug, PartialEq, Clone)]
pub enum BlockId {
	/// Block's sha3.
	/// Querying by hash is always faster.
	Hash(H256),
	/// Block number within canon blockchain.
	Number(BlockNumber),
	/// Earliest block (genesis).
	Earliest,
	/// Latest mined block.
	Latest
}

/// Uniquely identifies transaction.
#[derive(Debug, PartialEq, Clone)]
pub enum TransactionId {
	/// Transaction's sha3.
	Hash(H256),
	/// Block id and transaction index within this block.
	/// Querying by block position is always faster.
	Location(BlockId, usize)
}

/// General block status
#[derive(Debug, Eq, PartialEq)]
pub enum BlockStatus {
	/// Part of the blockchain.
	InChain,
	/// Queued for import.
	Queued,
	/// Known as bad.
	Bad,
	/// Unknown.
	Unknown,
}

/// Client configuration. Includes configs for all sub-systems.
#[derive(Debug)]
pub struct ClientConfig {
	/// Block queue configuration.
	pub queue: BlockQueueConfig,
	/// Blockchain configuration.
	pub blockchain: BlockChainConfig,
	/// Prefer journal rather than archive.
	pub prefer_journal: bool,
}

impl Default for ClientConfig {
	fn default() -> ClientConfig {
		ClientConfig {
			queue: Default::default(),
			blockchain: Default::default(),
			prefer_journal: false,
		}
	}
}

/// Information about the blockchain gathered together.
#[derive(Debug)]
pub struct BlockChainInfo {
	/// Blockchain difficulty.
	pub total_difficulty: U256,
	/// Block queue difficulty.
	pub pending_total_difficulty: U256,
	/// Genesis block hash.
	pub genesis_hash: H256,
	/// Best blockchain block hash.
	pub best_block_hash: H256,
	/// Best blockchain block number.
	pub best_block_number: BlockNumber
}

impl fmt::Display for BlockChainInfo {
	fn fmt(&self, f: &mut fmt::Formatter) -> fmt::Result {
		write!(f, "#{}.{}", self.best_block_number, self.best_block_hash)
	}
}

/// Blockchain database client. Owns and manages a blockchain and a block queue.
pub trait BlockChainClient : Sync + Send {
	/// Get raw block header data by block id.
	fn block_header(&self, id: BlockId) -> Option<Bytes>;

	/// Get raw block body data by block id.
	/// Block body is an RLP list of two items: uncles and transactions.
	fn block_body(&self, id: BlockId) -> Option<Bytes>;

	/// Get raw block data by block header hash.
	fn block(&self, id: BlockId) -> Option<Bytes>;

	/// Get block status by block header hash.
	fn block_status(&self, id: BlockId) -> BlockStatus;

	/// Get block total difficulty.
	fn block_total_difficulty(&self, id: BlockId) -> Option<U256>;

<<<<<<< HEAD
	/// Get address nonce.
	fn nonce(&self, address: &Address) -> U256;
=======
	/// Get block hash.
	fn block_hash(&self, id: BlockId) -> Option<H256>;
>>>>>>> 8ed632eb

	/// Get address code.
	fn code(&self, address: &Address) -> Option<Bytes>;

	/// Get transaction with given hash.
	fn transaction(&self, id: TransactionId) -> Option<LocalizedTransaction>;

	/// Get a tree route between `from` and `to`.
	/// See `BlockChain::tree_route`.
	fn tree_route(&self, from: &H256, to: &H256) -> Option<TreeRoute>;

	/// Get latest state node
	fn state_data(&self, hash: &H256) -> Option<Bytes>;

	/// Get raw block receipts data by block header hash.
	fn block_receipts(&self, hash: &H256) -> Option<Bytes>;

	/// Import a block into the blockchain.
	fn import_block(&self, bytes: Bytes) -> ImportResult;

	/// Get block queue information.
	fn queue_info(&self) -> BlockQueueInfo;

	/// Clear block queue and abort all import activity.
	fn clear_queue(&self);

	/// Get blockchain information.
	fn chain_info(&self) -> BlockChainInfo;

	/// Get the best block header.
	fn best_block_header(&self) -> Bytes {
		self.block_header(BlockId::Hash(self.chain_info().best_block_hash)).unwrap()
	}

	/// Returns numbers of blocks containing given bloom.
	fn blocks_with_bloom(&self, bloom: &H2048, from_block: BlockId, to_block: BlockId) -> Option<Vec<BlockNumber>>;

	/// Returns logs matching given filter.
	fn logs(&self, filter: Filter) -> Vec<LocalizedLogEntry>;
}

#[derive(Default, Clone, Debug, Eq, PartialEq)]
/// Report on the status of a client.
pub struct ClientReport {
	/// How many blocks have been imported so far.
	pub blocks_imported: usize,
	/// How many transactions have been applied so far.
	pub transactions_applied: usize,
	/// How much gas has been processed so far.
	pub gas_processed: U256,
}

impl ClientReport {
	/// Alter internal reporting to reflect the additional `block` has been processed.
	pub fn accrue_block(&mut self, block: &PreverifiedBlock) {
		self.blocks_imported += 1;
		self.transactions_applied += block.transactions.len();
		self.gas_processed = self.gas_processed + block.header.gas_used;
	}
}

/// Blockchain database client backed by a persistent database. Owns and manages a blockchain and a block queue.
/// Call `import_block()` to import a block asynchronously; `flush_queue()` flushes the queue.
pub struct Client<V = CanonVerifier> where V: Verifier {
	chain: Arc<RwLock<BlockChain>>,
	engine: Arc<Box<Engine>>,
	state_db: Mutex<JournalDB>,
	block_queue: RwLock<BlockQueue>,
	report: RwLock<ClientReport>,
	import_lock: Mutex<()>,
	panic_handler: Arc<PanicHandler>,

	// for sealing...
	sealing_block: Mutex<Option<ClosedBlock>>,
	author: RwLock<Address>,
	extra_data: RwLock<Bytes>,
	verifier: PhantomData<V>,
	secret_store: Arc<RwLock<SecretStore>>,
}

const HISTORY: u64 = 1000;
const CLIENT_DB_VER_STR: &'static str = "4.0";

impl Client<CanonVerifier> {
	/// Create a new client with given spec and DB path.
	pub fn new(config: ClientConfig, spec: Spec, path: &Path, message_channel: IoChannel<NetSyncMessage> ) -> Result<Arc<Client>, Error> {
		Client::<CanonVerifier>::new_with_verifier(config, spec, path, message_channel)
	}
}

impl<V> Client<V> where V: Verifier {
	///  Create a new client with given spec and DB path and custom verifier.
	pub fn new_with_verifier(config: ClientConfig, spec: Spec, path: &Path, message_channel: IoChannel<NetSyncMessage> ) -> Result<Arc<Client>, Error> {
		let mut dir = path.to_path_buf();
		dir.push(H64::from(spec.genesis_header().hash()).hex());
		//TODO: sec/fat: pruned/full versioning
		dir.push(format!("v{}-sec-{}", CLIENT_DB_VER_STR, if config.prefer_journal { "pruned" } else { "archive" }));
		let path = dir.as_path();
		let gb = spec.genesis_block();
		let chain = Arc::new(RwLock::new(BlockChain::new(config.blockchain, &gb, path)));
		let mut state_path = path.to_path_buf();
		state_path.push("state");

		let engine = Arc::new(try!(spec.to_engine()));
		let mut state_db = JournalDB::from_prefs(state_path.to_str().unwrap(), config.prefer_journal);
		if state_db.is_empty() && engine.spec().ensure_db_good(&mut state_db) {
			state_db.commit(0, &engine.spec().genesis_header().hash(), None).expect("Error commiting genesis state to state DB");
		}

		let block_queue = BlockQueue::new(config.queue, engine.clone(), message_channel);
		let panic_handler = PanicHandler::new_in_arc();
		panic_handler.forward_from(&block_queue);

		let secret_store = Arc::new(RwLock::new(SecretStore::new()));
		secret_store.write().unwrap().try_import_existing();

		Ok(Arc::new(Client {
			chain: chain,
			engine: engine,
			state_db: Mutex::new(state_db),
			block_queue: RwLock::new(block_queue),
			report: RwLock::new(Default::default()),
			import_lock: Mutex::new(()),
			panic_handler: panic_handler,
			sealing_block: Mutex::new(None),
			author: RwLock::new(Address::new()),
			extra_data: RwLock::new(Vec::new()),
			verifier: PhantomData,
			secret_store: secret_store,
		}))
	}

	/// Flush the block import queue.
	pub fn flush_queue(&self) {
		self.block_queue.write().unwrap().flush();
	}

	fn build_last_hashes(&self, parent_hash: H256) -> LastHashes {
		let mut last_hashes = LastHashes::new();
		last_hashes.resize(256, H256::new());
		last_hashes[0] = parent_hash;
		let chain = self.chain.read().unwrap();
		for i in 0..255 {
			match chain.block_details(&last_hashes[i]) {
				Some(details) => {
					last_hashes[i + 1] = details.parent.clone();
				},
				None => break,
			}
		}
		last_hashes
	}

	/// Secret store (key manager)
	pub fn secret_store(&self) -> &Arc<RwLock<SecretStore>> {
		&self.secret_store
	}

	fn check_and_close_block(&self, block: &PreverifiedBlock) -> Result<ClosedBlock, ()> {
		let engine = self.engine.deref().deref();
		let header = &block.header;

		// Check the block isn't so old we won't be able to enact it.
		let best_block_number = self.chain.read().unwrap().best_block_number();
		if best_block_number >= HISTORY && header.number() <= best_block_number - HISTORY {
			warn!(target: "client", "Block import failed for #{} ({})\nBlock is ancient (current best block: #{}).", header.number(), header.hash(), best_block_number);
			return Err(());
		}

		// Verify Block Family
		let verify_family_result = verify_block_family(&header, &block.bytes, engine, self.chain.read().unwrap().deref());
		if let Err(e) = verify_family_result {
			warn!(target: "client", "Stage 3 block verification failed for #{} ({})\nError: {:?}", header.number(), header.hash(), e);
			return Err(());
		};

		// Check if Parent is in chain
		let chain_has_parent = self.chain.read().unwrap().block_header(&header.parent_hash);
		if let None = chain_has_parent {
			warn!(target: "client", "Block import failed for #{} ({}): Parent not found ({}) ", header.number(), header.hash(), header.parent_hash);
			return Err(());
		};

		// Enact Verified Block
		let parent = chain_has_parent.unwrap();
		let last_hashes = self.build_last_hashes(header.parent_hash.clone());
		let db = self.state_db.lock().unwrap().clone();

		let enact_result = enact_verified(&block, engine, db, &parent, last_hashes);
		if let Err(e) = enact_result {
			warn!(target: "client", "Block import failed for #{} ({})\nError: {:?}", header.number(), header.hash(), e);
			return Err(());
		};

		// Final Verification
		let closed_block = enact_result.unwrap();
		if let Err(e) = V::verify_block_final(&header, closed_block.block().header()) {
			warn!(target: "client", "Stage 4 block verification failed for #{} ({})\nError: {:?}", header.number(), header.hash(), e);
			return Err(());
		}

		Ok(closed_block)
	}

	/// This is triggered by a message coming from a block queue when the block is ready for insertion
	pub fn import_verified_blocks(&self, io: &IoChannel<NetSyncMessage>) -> usize {
		let max_blocks_to_import = 128;

		let mut good_blocks = Vec::with_capacity(max_blocks_to_import);
		let mut bad_blocks = HashSet::new();

		let _import_lock = self.import_lock.lock();
		let blocks = self.block_queue.write().unwrap().drain(max_blocks_to_import);

		let original_best = self.chain_info().best_block_hash;

		for block in blocks {
			let header = &block.header;

			if bad_blocks.contains(&header.parent_hash) {
				bad_blocks.insert(header.hash());
				continue;
			}
			let closed_block = self.check_and_close_block(&block);
			if let Err(_) = closed_block {
				bad_blocks.insert(header.hash());
				break;
			}
			good_blocks.push(header.hash());

			// Are we committing an era?
			let ancient = if header.number() >= HISTORY {
				let n = header.number() - HISTORY;
				let chain = self.chain.read().unwrap();
				Some((n, chain.block_hash(n).unwrap()))
			} else {
				None
			};

			// Commit results
			let closed_block = closed_block.unwrap();
			let receipts = closed_block.block().receipts().clone();
			closed_block.drain()
				.commit(header.number(), &header.hash(), ancient)
				.expect("State DB commit failed.");

			// And update the chain
			self.chain.write().unwrap()
				.insert_block(&block.bytes, receipts);

			self.report.write().unwrap().accrue_block(&block);
			trace!(target: "client", "Imported #{} ({})", header.number(), header.hash());
		}

		let imported = good_blocks.len();
		let bad_blocks = bad_blocks.into_iter().collect::<Vec<H256>>();

		{
			let mut block_queue = self.block_queue.write().unwrap();
			block_queue.mark_as_bad(&bad_blocks);
			block_queue.mark_as_good(&good_blocks);
		}

		{
			let block_queue = self.block_queue.read().unwrap();
			if !good_blocks.is_empty() && block_queue.queue_info().is_empty() {
				io.send(NetworkIoMessage::User(SyncMessage::NewChainBlocks {
					good: good_blocks,
					bad: bad_blocks,
				})).unwrap();
			}
		}

		if self.chain_info().best_block_hash != original_best {
			self.prepare_sealing();
		}

		imported
	}

	/// Get a copy of the best block's state.
	pub fn state(&self) -> State {
		State::from_existing(self.state_db.lock().unwrap().clone(), HeaderView::new(&self.best_block_header()).state_root(), self.engine.account_start_nonce())
	}

	/// Get info on the cache.
	pub fn blockchain_cache_info(&self) -> BlockChainCacheSize {
		self.chain.read().unwrap().cache_size()
	}

	/// Get the report.
	pub fn report(&self) -> ClientReport {
		self.report.read().unwrap().clone()
	}

	/// Tick the client.
	pub fn tick(&self) {
		self.chain.read().unwrap().collect_garbage();
		self.block_queue.read().unwrap().collect_garbage();
	}

	/// Set up the cache behaviour.
	pub fn configure_cache(&self, pref_cache_size: usize, max_cache_size: usize) {
		self.chain.write().unwrap().configure_cache(pref_cache_size, max_cache_size);
	}

	fn block_hash(chain: &BlockChain, id: BlockId) -> Option<H256> {
		match id {
			BlockId::Hash(hash) => Some(hash),
			BlockId::Number(number) => chain.block_hash(number),
			BlockId::Earliest => chain.block_hash(0),
			BlockId::Latest => Some(chain.best_block_hash())
		}
	}

	fn block_number(&self, id: BlockId) -> Option<BlockNumber> {
		match id {
			BlockId::Number(number) => Some(number),
			BlockId::Hash(ref hash) => self.chain.read().unwrap().block_number(hash),
			BlockId::Earliest => Some(0),
			BlockId::Latest => Some(self.chain.read().unwrap().best_block_number())
		}
	}

	/// Get the author that we will seal blocks as.
	pub fn author(&self) -> Address {
		self.author.read().unwrap().clone()
	}

	/// Set the author that we will seal blocks as.
	pub fn set_author(&self, author: Address) {
		*self.author.write().unwrap() = author;
	}

	/// Get the extra_data that we will seal blocks wuth.
	pub fn extra_data(&self) -> Bytes {
		self.extra_data.read().unwrap().clone()
	}

	/// Set the extra_data that we will seal blocks with.
	pub fn set_extra_data(&self, extra_data: Bytes) {
		*self.extra_data.write().unwrap() = extra_data;
	}

	/// New chain head event. Restart mining operation.
	pub fn prepare_sealing(&self) {
		let h = self.chain.read().unwrap().best_block_hash();
		let mut b = OpenBlock::new(
			self.engine.deref().deref(),
			self.state_db.lock().unwrap().clone(),
			match self.chain.read().unwrap().block_header(&h) { Some(ref x) => x, None => {return;} },
			self.build_last_hashes(h.clone()),
			self.author(),
			self.extra_data()
		);

		self.chain.read().unwrap().find_uncle_headers(&h).into_iter().foreach(|h| { b.push_uncle(h).unwrap(); });

		// TODO: push transactions.

		let b = b.close();
		trace!("Sealing: number={}, hash={}, diff={}", b.hash(), b.block().header().difficulty(), b.block().header().number());
		*self.sealing_block.lock().unwrap() = Some(b);
	}

	/// Grab the `ClosedBlock` that we want to be sealed. Comes as a mutex that you have to lock.
	pub fn sealing_block(&self) -> &Mutex<Option<ClosedBlock>> {
		if self.sealing_block.lock().unwrap().is_none() {
			self.prepare_sealing();
		}
		&self.sealing_block
	}

	/// Submit `seal` as a valid solution for the header of `pow_hash`.
	/// Will check the seal, but not actually insert the block into the chain.
	pub fn submit_seal(&self, pow_hash: H256, seal: Vec<Bytes>) -> Result<(), Error> {
		let mut maybe_b = self.sealing_block.lock().unwrap();
		match *maybe_b {
			Some(ref b) if b.hash() == pow_hash => {}
			_ => { return Err(Error::PowHashInvalid); }
		}

		let b = maybe_b.take();
		match b.unwrap().try_seal(self.engine.deref().deref(), seal) {
			Err(old) => {
				*maybe_b = Some(old);
				Err(Error::PowInvalid)
			}
			Ok(sealed) => {
				// TODO: commit DB from `sealed.drain` and make a VerifiedBlock to skip running the transactions twice.
				try!(self.import_block(sealed.rlp_bytes()));
				Ok(())
			}
		}
	}
}

// TODO: need MinerService MinerIoHandler

impl<V> BlockChainClient for Client<V> where V: Verifier {
	fn block_header(&self, id: BlockId) -> Option<Bytes> {
		let chain = self.chain.read().unwrap();
		Self::block_hash(&chain, id).and_then(|hash| chain.block(&hash).map(|bytes| BlockView::new(&bytes).rlp().at(0).as_raw().to_vec()))
	}

	fn block_body(&self, id: BlockId) -> Option<Bytes> {
		let chain = self.chain.read().unwrap();
		Self::block_hash(&chain, id).and_then(|hash| {
			chain.block(&hash).map(|bytes| {
				let rlp = Rlp::new(&bytes);
				let mut body = RlpStream::new_list(2);
				body.append_raw(rlp.at(1).as_raw(), 1);
				body.append_raw(rlp.at(2).as_raw(), 1);
				body.out()
			})
		})
	}

	fn block(&self, id: BlockId) -> Option<Bytes> {
		let chain = self.chain.read().unwrap();
		Self::block_hash(&chain, id).and_then(|hash| {
			chain.block(&hash)
		})
	}

	fn block_status(&self, id: BlockId) -> BlockStatus {
		let chain = self.chain.read().unwrap();
		match Self::block_hash(&chain, id) {
			Some(ref hash) if chain.is_known(hash) => BlockStatus::InChain,
			Some(hash) => self.block_queue.read().unwrap().block_status(&hash),
			None => BlockStatus::Unknown
		}
	}

	fn block_total_difficulty(&self, id: BlockId) -> Option<U256> {
		let chain = self.chain.read().unwrap();
		Self::block_hash(&chain, id).and_then(|hash| chain.block_details(&hash)).map(|d| d.total_difficulty)
	}

<<<<<<< HEAD
	fn nonce(&self, address: &Address) -> U256 {
		self.state().nonce(address)
=======
	fn block_hash(&self, id: BlockId) -> Option<H256> {
		let chain = self.chain.read().unwrap();
		Self::block_hash(&chain, id)
>>>>>>> 8ed632eb
	}

	fn code(&self, address: &Address) -> Option<Bytes> {
		self.state().code(address)
	}

	fn transaction(&self, id: TransactionId) -> Option<LocalizedTransaction> {
		let chain = self.chain.read().unwrap();
		match id {
			TransactionId::Hash(ref hash) => chain.transaction_address(hash),
			TransactionId::Location(id, index) => Self::block_hash(&chain, id).map(|hash| TransactionAddress {
				block_hash: hash,
				index: index
			})
		}.and_then(|address| chain.transaction(&address))
	}

	fn tree_route(&self, from: &H256, to: &H256) -> Option<TreeRoute> {
		let chain = self.chain.read().unwrap();
		match chain.is_known(from) && chain.is_known(to) {
			true => Some(chain.tree_route(from.clone(), to.clone())),
			false => None
		}
	}

	fn state_data(&self, _hash: &H256) -> Option<Bytes> {
		None
	}

	fn block_receipts(&self, _hash: &H256) -> Option<Bytes> {
		None
	}

	fn import_block(&self, bytes: Bytes) -> ImportResult {
		{
			let header = BlockView::new(&bytes).header_view();
			if self.chain.read().unwrap().is_known(&header.sha3()) {
				return Err(x!(ImportError::AlreadyInChain));
			}
			if self.block_status(BlockId::Hash(header.parent_hash())) == BlockStatus::Unknown {
				return Err(x!(BlockError::UnknownParent(header.parent_hash())));
			}
		}
		self.block_queue.write().unwrap().import_block(bytes)
	}

	fn queue_info(&self) -> BlockQueueInfo {
		self.block_queue.read().unwrap().queue_info()
	}

	fn clear_queue(&self) {
		self.block_queue.write().unwrap().clear();
	}

	fn chain_info(&self) -> BlockChainInfo {
		let chain = self.chain.read().unwrap();
		BlockChainInfo {
			total_difficulty: chain.best_block_total_difficulty(),
			pending_total_difficulty: chain.best_block_total_difficulty(),
			genesis_hash: chain.genesis_hash(),
			best_block_hash: chain.best_block_hash(),
			best_block_number: From::from(chain.best_block_number())
		}
	}

	fn blocks_with_bloom(&self, bloom: &H2048, from_block: BlockId, to_block: BlockId) -> Option<Vec<BlockNumber>> {
		match (self.block_number(from_block), self.block_number(to_block)) {
			(Some(from), Some(to)) => Some(self.chain.read().unwrap().blocks_with_bloom(bloom, from, to)),
			_ => None
		}
	}

	fn logs(&self, filter: Filter) -> Vec<LocalizedLogEntry> {
		let mut blocks = filter.bloom_possibilities().iter()
			.filter_map(|bloom| self.blocks_with_bloom(bloom, filter.from_block.clone(), filter.to_block.clone()))
			.flat_map(|m| m)
			// remove duplicate elements
			.collect::<HashSet<u64>>()
			.into_iter()
			.collect::<Vec<u64>>();

		blocks.sort();

		blocks.into_iter()
			.filter_map(|number| self.chain.read().unwrap().block_hash(number).map(|hash| (number, hash)))
			.filter_map(|(number, hash)| self.chain.read().unwrap().block_receipts(&hash).map(|r| (number, hash, r.receipts)))
			.filter_map(|(number, hash, receipts)| self.chain.read().unwrap().block(&hash).map(|ref b| (number, hash, receipts, BlockView::new(b).transaction_hashes())))
			.flat_map(|(number, hash, receipts, hashes)| {
				let mut log_index = 0;
				receipts.into_iter()
					.enumerate()
					.flat_map(|(index, receipt)| {
						log_index += receipt.logs.len();
						receipt.logs.into_iter()
							.enumerate()
							.filter(|tuple| filter.matches(&tuple.1))
						 	.map(|(i, log)| LocalizedLogEntry {
							 	entry: log,
								block_hash: hash.clone(),
								block_number: number as usize,
								transaction_hash: hashes.get(index).cloned().unwrap_or_else(H256::new),
								transaction_index: index,
								log_index: log_index + i
							})
							.collect::<Vec<LocalizedLogEntry>>()
					})
					.collect::<Vec<LocalizedLogEntry>>()

			})
			.collect()
	}
}

impl MayPanic for Client {
	fn on_panic<F>(&self, closure: F) where F: OnPanicListener {
		self.panic_handler.on_panic(closure);
	}
}<|MERGE_RESOLUTION|>--- conflicted
+++ resolved
@@ -137,13 +137,11 @@
 	/// Get block total difficulty.
 	fn block_total_difficulty(&self, id: BlockId) -> Option<U256>;
 
-<<<<<<< HEAD
 	/// Get address nonce.
 	fn nonce(&self, address: &Address) -> U256;
-=======
+
 	/// Get block hash.
 	fn block_hash(&self, id: BlockId) -> Option<H256>;
->>>>>>> 8ed632eb
 
 	/// Get address code.
 	fn code(&self, address: &Address) -> Option<Bytes>;
@@ -583,14 +581,13 @@
 		Self::block_hash(&chain, id).and_then(|hash| chain.block_details(&hash)).map(|d| d.total_difficulty)
 	}
 
-<<<<<<< HEAD
 	fn nonce(&self, address: &Address) -> U256 {
 		self.state().nonce(address)
-=======
+	}
+
 	fn block_hash(&self, id: BlockId) -> Option<H256> {
 		let chain = self.chain.read().unwrap();
 		Self::block_hash(&chain, id)
->>>>>>> 8ed632eb
 	}
 
 	fn code(&self, address: &Address) -> Option<Bytes> {
