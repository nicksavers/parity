--- conflicted
+++ resolved
@@ -52,7 +52,7 @@
 use client::{
 	BlockID, TransactionID, UncleID, TraceId, ClientConfig, BlockChainClient,
 	MiningBlockChainClient, TraceFilter, CallAnalytics, BlockImportError, Mode,
-	ChainNotify, Switch
+	ChainNotify,
 };
 use client::Error as ClientError;
 use env_info::EnvInfo;
@@ -169,16 +169,11 @@
 
 		let db = Arc::new(try!(Database::open(&db_config, &path.to_str().unwrap()).map_err(ClientError::Database)));
 		let chain = Arc::new(BlockChain::new(config.blockchain, &gb, db.clone()));
-<<<<<<< HEAD
-		let tracedb = Arc::new(try!(TraceDB::new(config.tracing, db.clone(), chain.clone())));
+		let tracedb = Arc::new(TraceDB::new(config.tracing, db.clone(), chain.clone()));
 		let trie_spec = match config.fat_db {
-			Switch::On => TrieSpec::Fat,
-			Switch::Off => TrieSpec::Secure,
-			Switch::Auto => TrieSpec::Secure,
+			true => TrieSpec::Fat,
+			false => TrieSpec::Secure,
 		};
-=======
-		let tracedb = Arc::new(TraceDB::new(config.tracing, db.clone(), chain.clone()));
->>>>>>> 0e788d60
 
 		let mut state_db = journaldb::new(db.clone(), config.pruning, ::db::COL_STATE);
 		if state_db.is_empty() && try!(spec.ensure_db_good(state_db.as_hashdb_mut())) {
