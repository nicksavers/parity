// Copyright 2015, 2016 Ethcore (UK) Ltd.
// This file is part of Parity.

// Parity is free software: you can redistribute it and/or modify
// it under the terms of the GNU General Public License as published by
// the Free Software Foundation, either version 3 of the License, or
// (at your option) any later version.

// Parity is distributed in the hope that it will be useful,
// but WITHOUT ANY WARRANTY; without even the implied warranty of
// MERCHANTABILITY or FITNESS FOR A PARTICULAR PURPOSE.  See the
// GNU General Public License for more details.

// You should have received a copy of the GNU General Public License
// along with Parity.  If not, see <http://www.gnu.org/licenses/>.

use std::str::{FromStr, from_utf8};
use std::{io, fs};
use std::io::{BufReader, BufRead};
use std::time::Duration;
use std::thread::sleep;
use std::path::Path;
use std::sync::Arc;
use rustc_serialize::hex::FromHex;
use ethcore_logger::{setup_log, Config as LogConfig};
use io::{PanicHandler, ForwardPanic};
use util::ToPretty;
use rlp::PayloadInfo;
use ethcore::service::ClientService;
use ethcore::client::{Mode, DatabaseCompactionProfile, VMType, BlockImportError, BlockChainClient, BlockID};
use ethcore::error::ImportError;
use ethcore::miner::Miner;
use cache::CacheConfig;
use informant::Informant;
use params::{SpecType, Pruning, Switch, tracing_switch_to_bool};
use helpers::{to_client_config, execute_upgrades};
use dir::Directories;
use user_defaults::UserDefaults;
use fdlimit;

#[derive(Debug, PartialEq)]
pub enum DataFormat {
	Hex,
	Binary,
}

impl Default for DataFormat {
	fn default() -> Self {
		DataFormat::Binary
	}
}

impl FromStr for DataFormat {
	type Err = String;

	fn from_str(s: &str) -> Result<Self, Self::Err> {
		match s {
			"binary" | "bin" => Ok(DataFormat::Binary),
			"hex" => Ok(DataFormat::Hex),
			x => Err(format!("Invalid format: {}", x))
		}
	}
}

#[derive(Debug, PartialEq)]
pub enum BlockchainCmd {
	Import(ImportBlockchain),
	Export(ExportBlockchain),
}

#[derive(Debug, PartialEq)]
pub struct ImportBlockchain {
	pub spec: SpecType,
	pub logger_config: LogConfig,
	pub cache_config: CacheConfig,
	pub dirs: Directories,
	pub file_path: Option<String>,
	pub format: Option<DataFormat>,
	pub pruning: Pruning,
	pub compaction: DatabaseCompactionProfile,
	pub wal: bool,
	pub mode: Mode,
	pub tracing: Switch,
	pub fat_db: Switch,
	pub vm_type: VMType,
}

#[derive(Debug, PartialEq)]
pub struct ExportBlockchain {
	pub spec: SpecType,
	pub logger_config: LogConfig,
	pub cache_config: CacheConfig,
	pub dirs: Directories,
	pub file_path: Option<String>,
	pub format: Option<DataFormat>,
	pub pruning: Pruning,
	pub compaction: DatabaseCompactionProfile,
	pub wal: bool,
	pub mode: Mode,
	pub fat_db: Switch,
	pub tracing: Switch,
	pub from_block: BlockID,
	pub to_block: BlockID,
}

pub fn execute(cmd: BlockchainCmd) -> Result<String, String> {
	match cmd {
		BlockchainCmd::Import(import_cmd) => execute_import(import_cmd),
		BlockchainCmd::Export(export_cmd) => execute_export(export_cmd),
	}
}

fn execute_import(cmd: ImportBlockchain) -> Result<String, String> {
	// Setup panic handler
	let panic_handler = PanicHandler::new_in_arc();

	// Setup logging
	let _logger = setup_log(&cmd.logger_config);

	// create dirs used by parity
	try!(cmd.dirs.create_dirs());

	// load spec file
	let spec = try!(cmd.spec.spec());

	// load genesis hash
	let genesis_hash = spec.genesis_header().hash();

	// database paths
	let db_dirs = cmd.dirs.database(genesis_hash, spec.fork_name.clone());

	// user defaults path
	let user_defaults_path = db_dirs.user_defaults_path();

	// load user defaults
	let mut user_defaults = try!(UserDefaults::load(&user_defaults_path));

	// check if tracing is on
	let tracing = try!(tracing_switch_to_bool(cmd.tracing, &user_defaults));

	fdlimit::raise_fd_limit();

	// select pruning algorithm
	let algorithm = cmd.pruning.to_algorithm(&user_defaults);

	// prepare client_path
	let client_path = db_dirs.client_path(algorithm);

	// execute upgrades
	try!(execute_upgrades(&db_dirs, algorithm, cmd.compaction.compaction_profile()));

	// prepare client config
<<<<<<< HEAD
	let client_config = to_client_config(&cmd.cache_config, &cmd.dirs, genesis_hash, cmd.mode, cmd.tracing, cmd.fat_db, cmd.pruning, cmd.compaction, cmd.wal, cmd.vm_type, "".into(), spec.fork_name.as_ref());
=======
	let client_config = to_client_config(&cmd.cache_config, cmd.mode, tracing, cmd.compaction, cmd.wal, cmd.vm_type, "".into(), algorithm);
>>>>>>> 0e788d60

	// build client
	let service = try!(ClientService::start(
		client_config,
		&spec,
		Path::new(&client_path),
		Path::new(&cmd.dirs.ipc_path()),
		Arc::new(Miner::with_spec(&spec)),
	).map_err(|e| format!("Client service error: {:?}", e)));

	panic_handler.forward_from(&service);
	let client = service.client();

	let mut instream: Box<io::Read> = match cmd.file_path {
		Some(f) => Box::new(try!(fs::File::open(&f).map_err(|_| format!("Cannot open given file: {}", f)))),
		None => Box::new(io::stdin()),
	};

	const READAHEAD_BYTES: usize = 8;

	let mut first_bytes: Vec<u8> = vec![0; READAHEAD_BYTES];
	let mut first_read = 0;

	let format = match cmd.format {
		Some(format) => format,
		None => {
			first_read = try!(instream.read(&mut first_bytes).map_err(|_| "Error reading from the file/stream."));
			match first_bytes[0] {
				0xf9 => DataFormat::Binary,
				_ => DataFormat::Hex,
			}
		}
	};

	let informant = Informant::new(client.clone(), None, None, cmd.logger_config.color);

	let do_import = |bytes| {
		while client.queue_info().is_full() { sleep(Duration::from_secs(1)); }
		match client.import_block(bytes) {
			Err(BlockImportError::Import(ImportError::AlreadyInChain)) => {
				trace!("Skipping block already in chain.");
			}
			Err(e) => {
				return Err(format!("Cannot import block: {:?}", e));
			},
			Ok(_) => {},
		}
		informant.tick();
		Ok(())
	};


	match format {
		DataFormat::Binary => {
			loop {
				let mut bytes = if first_read > 0 {first_bytes.clone()} else {vec![0; READAHEAD_BYTES]};
				let n = if first_read > 0 {
					first_read
				} else {
					try!(instream.read(&mut bytes).map_err(|_| "Error reading from the file/stream."))
				};
				if n == 0 { break; }
				first_read = 0;
				let s = try!(PayloadInfo::from(&bytes).map_err(|e| format!("Invalid RLP in the file/stream: {:?}", e))).total();
				bytes.resize(s, 0);
				try!(instream.read_exact(&mut bytes[n..]).map_err(|_| "Error reading from the file/stream."));
				try!(do_import(bytes));
			}
		}
		DataFormat::Hex => {
			for line in BufReader::new(instream).lines() {
				let s = try!(line.map_err(|_| "Error reading from the file/stream."));
				let s = if first_read > 0 {from_utf8(&first_bytes).unwrap().to_owned() + &(s[..])} else {s};
				first_read = 0;
				let bytes = try!(s.from_hex().map_err(|_| "Invalid hex in file/stream."));
				try!(do_import(bytes));
			}
		}
	}
	client.flush_queue();

	// save user defaults
	user_defaults.pruning = algorithm;
	user_defaults.tracing = tracing;
	try!(user_defaults.save(&user_defaults_path));

	Ok("Import completed.".into())
}

fn execute_export(cmd: ExportBlockchain) -> Result<String, String> {
	// Setup panic handler
	let panic_handler = PanicHandler::new_in_arc();

	// Setup logging
	let _logger = setup_log(&cmd.logger_config);

	// create dirs used by parity
	try!(cmd.dirs.create_dirs());

	// load spec file
	let spec = try!(cmd.spec.spec());

	// load genesis hash
	let genesis_hash = spec.genesis_header().hash();

	// database paths
	let db_dirs = cmd.dirs.database(genesis_hash, spec.fork_name.clone());

	// user defaults path
	let user_defaults_path = db_dirs.user_defaults_path();

	// load user defaults
	let user_defaults = try!(UserDefaults::load(&user_defaults_path));

	// check if tracing is on
	let tracing = try!(tracing_switch_to_bool(cmd.tracing, &user_defaults));

	let format = cmd.format.unwrap_or_else(Default::default);

	fdlimit::raise_fd_limit();

	// select pruning algorithm
	let algorithm = cmd.pruning.to_algorithm(&user_defaults);

	// prepare client_path
	let client_path = db_dirs.client_path(algorithm);

	// execute upgrades
	try!(execute_upgrades(&db_dirs, algorithm, cmd.compaction.compaction_profile()));

	// prepare client config
<<<<<<< HEAD
	let client_config = to_client_config(&cmd.cache_config, &cmd.dirs, genesis_hash, cmd.mode, cmd.tracing, cmd.fat_db, cmd.pruning, cmd.compaction, cmd.wal, VMType::default(), "".into(), spec.fork_name.as_ref());
=======
	let client_config = to_client_config(&cmd.cache_config, cmd.mode, tracing, cmd.compaction, cmd.wal, VMType::default(), "".into(), algorithm);
>>>>>>> 0e788d60

	let service = try!(ClientService::start(
		client_config,
		&spec,
		Path::new(&client_path),
		Path::new(&cmd.dirs.ipc_path()),
		Arc::new(Miner::with_spec(&spec)),
	).map_err(|e| format!("Client service error: {:?}", e)));

	panic_handler.forward_from(&service);
	let client = service.client();

	let mut out: Box<io::Write> = match cmd.file_path {
		Some(f) => Box::new(try!(fs::File::create(&f).map_err(|_| format!("Cannot write to file given: {}", f)))),
		None => Box::new(io::stdout()),
	};

	let from = try!(client.block_number(cmd.from_block).ok_or("From block could not be found"));
	let to = try!(client.block_number(cmd.to_block).ok_or("From block could not be found"));

	for i in from..(to + 1) {
		let b = client.block(BlockID::Number(i)).unwrap();
		match format {
			DataFormat::Binary => { out.write(&b).expect("Couldn't write to stream."); }
			DataFormat::Hex => { out.write_fmt(format_args!("{}", b.pretty())).expect("Couldn't write to stream."); }
		}
	}

	Ok("Export completed.".into())
}

#[cfg(test)]
mod test {
	use super::DataFormat;

	#[test]
	fn test_data_format_parsing() {
		assert_eq!(DataFormat::Binary, "binary".parse().unwrap());
		assert_eq!(DataFormat::Binary, "bin".parse().unwrap());
		assert_eq!(DataFormat::Hex, "hex".parse().unwrap());
	}
}<|MERGE_RESOLUTION|>--- conflicted
+++ resolved
@@ -32,7 +32,7 @@
 use ethcore::miner::Miner;
 use cache::CacheConfig;
 use informant::Informant;
-use params::{SpecType, Pruning, Switch, tracing_switch_to_bool};
+use params::{SpecType, Pruning, Switch, tracing_switch_to_bool, fatdb_switch_to_bool};
 use helpers::{to_client_config, execute_upgrades};
 use dir::Directories;
 use user_defaults::UserDefaults;
@@ -135,13 +135,16 @@
 	// load user defaults
 	let mut user_defaults = try!(UserDefaults::load(&user_defaults_path));
 
+	fdlimit::raise_fd_limit();
+
+	// select pruning algorithm
+	let algorithm = cmd.pruning.to_algorithm(&user_defaults);
+
 	// check if tracing is on
 	let tracing = try!(tracing_switch_to_bool(cmd.tracing, &user_defaults));
 
-	fdlimit::raise_fd_limit();
-
-	// select pruning algorithm
-	let algorithm = cmd.pruning.to_algorithm(&user_defaults);
+	// check if fatdb is on
+	let fat_db = try!(fatdb_switch_to_bool(cmd.fat_db, &user_defaults, algorithm));
 
 	// prepare client_path
 	let client_path = db_dirs.client_path(algorithm);
@@ -150,11 +153,7 @@
 	try!(execute_upgrades(&db_dirs, algorithm, cmd.compaction.compaction_profile()));
 
 	// prepare client config
-<<<<<<< HEAD
-	let client_config = to_client_config(&cmd.cache_config, &cmd.dirs, genesis_hash, cmd.mode, cmd.tracing, cmd.fat_db, cmd.pruning, cmd.compaction, cmd.wal, cmd.vm_type, "".into(), spec.fork_name.as_ref());
-=======
-	let client_config = to_client_config(&cmd.cache_config, cmd.mode, tracing, cmd.compaction, cmd.wal, cmd.vm_type, "".into(), algorithm);
->>>>>>> 0e788d60
+	let client_config = to_client_config(&cmd.cache_config, cmd.mode, tracing, fat_db, cmd.compaction, cmd.wal, cmd.vm_type, "".into(), algorithm);
 
 	// build client
 	let service = try!(ClientService::start(
@@ -269,15 +268,18 @@
 	// load user defaults
 	let user_defaults = try!(UserDefaults::load(&user_defaults_path));
 
+	fdlimit::raise_fd_limit();
+
+	// select pruning algorithm
+	let algorithm = cmd.pruning.to_algorithm(&user_defaults);
+
 	// check if tracing is on
 	let tracing = try!(tracing_switch_to_bool(cmd.tracing, &user_defaults));
 
+	// check if fatdb is on
+	let fat_db = try!(fatdb_switch_to_bool(cmd.fat_db, &user_defaults, algorithm));
+
 	let format = cmd.format.unwrap_or_else(Default::default);
-
-	fdlimit::raise_fd_limit();
-
-	// select pruning algorithm
-	let algorithm = cmd.pruning.to_algorithm(&user_defaults);
 
 	// prepare client_path
 	let client_path = db_dirs.client_path(algorithm);
@@ -286,11 +288,7 @@
 	try!(execute_upgrades(&db_dirs, algorithm, cmd.compaction.compaction_profile()));
 
 	// prepare client config
-<<<<<<< HEAD
-	let client_config = to_client_config(&cmd.cache_config, &cmd.dirs, genesis_hash, cmd.mode, cmd.tracing, cmd.fat_db, cmd.pruning, cmd.compaction, cmd.wal, VMType::default(), "".into(), spec.fork_name.as_ref());
-=======
-	let client_config = to_client_config(&cmd.cache_config, cmd.mode, tracing, cmd.compaction, cmd.wal, VMType::default(), "".into(), algorithm);
->>>>>>> 0e788d60
+	let client_config = to_client_config(&cmd.cache_config, cmd.mode, tracing, fat_db, cmd.compaction, cmd.wal, VMType::default(), "".into(), algorithm);
 
 	let service = try!(ClientService::start(
 		client_config,
