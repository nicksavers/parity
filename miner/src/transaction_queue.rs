--- conflicted
+++ resolved
@@ -313,7 +313,6 @@
 		self.minimal_gas_price = min_gas_price;
 	}
 
-<<<<<<< HEAD
 	/// Sets new gas limit. Transactions with gas slightly (`GAS_LIMIT_HYSTERESIS`) above the limit won't be imported.
 	/// Any transaction already imported to the queue is not affected.
 	pub fn set_gas_limit(&mut self, gas_limit: U256) {
@@ -325,10 +324,6 @@
 		};
 	}
 
-	// Will be used when rpc merged
-	#[allow(dead_code)]
-=======
->>>>>>> 4e97a0b8
 	/// Returns current status for this queue
 	pub fn status(&self) -> TransactionQueueStatus {
 		TransactionQueueStatus {
