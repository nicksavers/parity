--- conflicted
+++ resolved
@@ -29,19 +29,7 @@
     const accounts = {};
     const contacts = {};
 
-<<<<<<< HEAD
-    Object.keys(accountsInfo || {}).forEach((address) => {
-      const account = accountsInfo[address];
-      const { name, meta, uuid } = account;
-
-      if (uuid) {
-        accounts[address] = { address, name, meta, uuid };
-      } else {
-        contacts[address] = { address, name, meta };
-      }
-    });
-=======
-    Object.keys(accountsInfo)
+    Object.keys(accountsInfo || {})
       .map((address) => Object.assign({}, accountsInfo[address], { address }))
       .filter((account) => !account.meta.deleted)
       .forEach((account) => {
@@ -51,7 +39,6 @@
           contacts[account.address] = account;
         }
       });
->>>>>>> a93c12b7
 
     return Object.assign({}, state, {
       accounts,
