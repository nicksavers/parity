--- conflicted
+++ resolved
@@ -31,13 +31,8 @@
   render () {
     const {
       actions,
-<<<<<<< HEAD
       accounts, contacts,
-      contract, owner, fee,
-=======
-      accounts,
       contract, fee,
->>>>>>> 1fd0c0b8
       lookup,
       events,
       register
@@ -53,15 +48,10 @@
           <div>
             <Lookup { ...lookup } actions={ actions.lookup } />
             <Register { ...register } fee={ fee } actions={ actions.register } />
-<<<<<<< HEAD
             <Events { ...events } accounts={ accounts.all } contacts={ contacts } actions={ actions.events } />
-            <Status address={ contract.address } owner={ owner } />
-=======
-            <Events { ...events } actions={ actions.events } />
             <p className={ styles.address }>
               The Registry is provided by the contract at <code>{ contract.address }.</code>
             </p>
->>>>>>> 1fd0c0b8
           </div>
         ) : (
           <CircularProgress size={ 1 } />
