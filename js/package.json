--- conflicted
+++ resolved
@@ -126,12 +126,9 @@
     "react-tooltip": "^2.0.3",
     "redux": "^3.5.2",
     "redux-actions": "^0.10.1",
-<<<<<<< HEAD
     "redux-thunk": "^2.1.0",
-=======
     "rlp": "^2.0.0",
     "store": "^1.3.20",
->>>>>>> b7b47e7f
     "utf8": "^2.1.1",
     "web3": "^0.17.0-alpha"
   }
